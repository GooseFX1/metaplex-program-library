--- conflicted
+++ resolved
@@ -167,15 +167,14 @@
     PartialPriceMismatch,
 
     // 6041
-<<<<<<< HEAD
     #[msg("Auction House already delegated.")]
     AuctionHouseAlreadyDelegated,
 
     // 6042
     #[msg("Auctioneer Authority Mismatch")]
     AuctioneerAuthorityMismatch,
-=======
+
+    // 6043
     #[msg("Insufficient funds in escrow account to purchase.")]
     InsufficientFunds,
->>>>>>> d9f3a33e
 }