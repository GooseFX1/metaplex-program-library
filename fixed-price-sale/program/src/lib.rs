pub mod error;
pub mod processor;
pub mod state;
pub mod utils;

use crate::{
    error::ErrorCode,
    state::{
<<<<<<< HEAD
        GatingConfig, Market, PiecesMode, PrimaryMetadataCreators, SellingResource, Store,
=======
        GatingConfig, Market, PayoutTicket, PrimaryMetadataCreators, SellingResource, Store,
>>>>>>> 70055fc0
        TradeHistory,
    },
    utils::*,
};
use anchor_lang::{prelude::*, AnchorDeserialize, AnchorSerialize, System};
use anchor_spl::{
    associated_token::AssociatedToken,
    token::{Mint, Token, TokenAccount},
};

declare_id!("SaLeTjyUa5wXHnGuewUSyJ5JWZaHwz3TxqUntCE9czo");

#[program]
pub mod fixed_price_sale {
    use super::*;

    pub fn init_selling_resource<'info>(
        ctx: Context<'_, '_, '_, 'info, InitSellingResource<'info>>,
        master_edition_bump: u8,
        vault_owner_bump: u8,
        max_supply: Option<u64>,
    ) -> Result<()> {
        ctx.accounts
            .process(master_edition_bump, vault_owner_bump, max_supply)
    }

    pub fn create_store<'info>(
        ctx: Context<'_, '_, '_, 'info, CreateStore<'info>>,
        name: String,
        description: String,
    ) -> Result<()> {
        ctx.accounts.process(name, description)
    }

    pub fn buy<'info>(
        ctx: Context<'_, '_, '_, 'info, Buy<'info>>,
        _trade_history_bump: u8,
        vault_owner_bump: u8,
    ) -> Result<()> {
        ctx.accounts.process(
            _trade_history_bump,
            vault_owner_bump,
            ctx.remaining_accounts,
        )
    }

    pub fn close_market<'info>(ctx: Context<'_, '_, '_, 'info, CloseMarket<'info>>) -> Result<()> {
        ctx.accounts.process()
    }

    pub fn suspend_market<'info>(
        ctx: Context<'_, '_, '_, 'info, SuspendMarket<'info>>,
    ) -> Result<()> {
        ctx.accounts.process()
    }

    pub fn change_market<'info>(
        ctx: Context<'_, '_, '_, 'info, ChangeMarket<'info>>,
        new_name: Option<String>,
        new_description: Option<String>,
        mutable: Option<bool>,
        new_price: Option<u64>,
        new_pieces_in_one_wallet: Option<u64>,
    ) -> Result<()> {
        ctx.accounts.process(
            new_name,
            new_description,
            mutable,
            new_price,
            new_pieces_in_one_wallet,
        )
    }

    pub fn change_market_v2<'info>(
        ctx: Context<'_, '_, '_, 'info, ChangeMarketV2<'info>>,
        new_name: Option<String>,
        new_description: Option<String>,
        mutable: Option<bool>,
        new_price: Option<u64>,
        pieces_mode: Option<PiecesMode>,
    ) -> Result<()> {
        ctx.accounts
            .process(new_name, new_description, mutable, new_price, pieces_mode)
    }

    pub fn resume_market<'info>(
        ctx: Context<'_, '_, '_, 'info, ResumeMarket<'info>>,
    ) -> Result<()> {
        ctx.accounts.process()
    }

    pub fn withdraw<'info>(
        ctx: Context<'_, '_, '_, 'info, Withdraw<'info>>,
        treasury_owner_bump: u8,
        payout_ticket_bump: u8,
    ) -> Result<()> {
        ctx.accounts.process(
            treasury_owner_bump,
            payout_ticket_bump,
            ctx.remaining_accounts,
        )
    }

    pub fn create_market<'info>(
        ctx: Context<'_, '_, '_, 'info, CreateMarket<'info>>,
        _treasury_owner_bump: u8,
        name: String,
        description: String,
        mutable: bool,
        price: u64,
        pieces_in_one_wallet: Option<u64>,
        start_date: u64,
        end_date: Option<u64>,
        gating_config: Option<GatingConfig>,
    ) -> Result<()> {
        ctx.accounts.process(
            _treasury_owner_bump,
            name,
            description,
            mutable,
            price,
            pieces_in_one_wallet,
            start_date,
            end_date,
            gating_config,
            ctx.remaining_accounts,
        )
    }

    pub fn claim_resource<'info>(
        ctx: Context<'_, '_, '_, 'info, ClaimResource<'info>>,
        vault_owner_bump: u8,
    ) -> Result<()> {
        ctx.accounts.process(vault_owner_bump)
    }

    pub fn save_primary_metadata_creators<'info>(
        ctx: Context<'_, '_, '_, 'info, SavePrimaryMetadataCreators<'info>>,
        primary_metadata_creators_bump: u8,
        creators: Vec<mpl_token_metadata::state::Creator>,
    ) -> Result<()> {
        ctx.accounts
            .process(primary_metadata_creators_bump, creators)
    }
}

#[derive(Accounts)]
#[instruction(name: String, description: String)]
pub struct CreateStore<'info> {
    #[account(mut)]
    admin: Signer<'info>,
    #[account(init, space=Store::LEN, payer=admin)]
    store: Box<Account<'info, Store>>,
    system_program: Program<'info, System>,
}

#[derive(Accounts)]
#[instruction(master_edition_bump:u8, vault_owner_bump: u8, max_supply: Option<u64>)]
pub struct InitSellingResource<'info> {
    #[account(has_one=admin)]
    store: Box<Account<'info, Store>>,
    #[account(mut)]
    admin: Signer<'info>,
    #[account(init, payer=admin, space=SellingResource::LEN)]
    selling_resource: Box<Account<'info, SellingResource>>,
    /// CHECK: checked in program
    selling_resource_owner: UncheckedAccount<'info>,
    resource_mint: Box<Account<'info, Mint>>,
    #[account(owner=mpl_token_metadata::id())]
    /// CHECK: checked in program
    master_edition: UncheckedAccount<'info>,
    #[account(owner=mpl_token_metadata::id())]
    /// CHECK: checked in program
    metadata: UncheckedAccount<'info>,
    #[account(mut, has_one=owner)]
    vault: Box<Account<'info, TokenAccount>>,
    #[account(seeds=[VAULT_OWNER_PREFIX.as_bytes(), resource_mint.key().as_ref(), store.key().as_ref()], bump=vault_owner_bump)]
    /// CHECK: checked in program
    owner: UncheckedAccount<'info>,
    #[account(mut)]
    /// CHECK: checked in program
    resource_token: UncheckedAccount<'info>,
    rent: Sysvar<'info, Rent>,
    token_program: Program<'info, Token>,
    system_program: Program<'info, System>,
}

#[derive(Accounts)]
#[instruction(treasury_owner_bump: u8, name: String, description: String, mutable: bool, price: u64, pieces_in_one_wallet: Option<u64>, start_date: u64, end_date: Option<u64>, gating_config: Option<GatingConfig>)]
pub struct CreateMarket<'info> {
    #[account(init, space=Market::LEN, payer=selling_resource_owner)]
    market: Box<Account<'info, Market>>,
    store: Box<Account<'info, Store>>,
    #[account(mut)]
    selling_resource_owner: Signer<'info>,
    #[account(mut, has_one=store)]
    selling_resource: Box<Account<'info, SellingResource>>,
    /// CHECK: checked in program
    mint: UncheckedAccount<'info>,
    #[account(mut)]
    /// CHECK: checked in program
    treasury_holder: UncheckedAccount<'info>,
    #[account(seeds=[HOLDER_PREFIX.as_bytes(), mint.key().as_ref(), selling_resource.key().as_ref()], bump=treasury_owner_bump)]
    /// CHECK: checked in program
    owner: UncheckedAccount<'info>,
    system_program: Program<'info, System>,
    // if gating config is set collection mint key should be passed
    // collection_mint: Account<'info, Mint>
}

#[derive(Accounts)]
#[instruction(trade_history:u8, vault_owner_bump: u8)]
pub struct Buy<'info> {
    #[account(mut, has_one=treasury_holder, has_one=selling_resource)]
    market: Box<Account<'info, Market>>,
    #[account(mut)]
    selling_resource: Box<Account<'info, SellingResource>>,
    #[account(mut)]
    /// CHECK: checked in program
    user_token_account: UncheckedAccount<'info>,
    #[account(mut)]
    user_wallet: Signer<'info>,
    #[account(init_if_needed, seeds=[HISTORY_PREFIX.as_bytes(), user_wallet.key().as_ref(), market.key().as_ref()], bump, payer=user_wallet)]
    trade_history: Box<Account<'info, TradeHistory>>,
    #[account(mut)]
    /// CHECK: checked in program
    treasury_holder: UncheckedAccount<'info>,
    // Will be created by `mpl_token_metadata`
    #[account(mut)]
    /// CHECK: checked in program
    new_metadata: UncheckedAccount<'info>,
    // Will be created by `mpl_token_metadata`
    #[account(mut)]
    /// CHECK: checked in program
    new_edition: UncheckedAccount<'info>,
    #[account(mut, owner=mpl_token_metadata::id())]
    /// CHECK: checked in program
    master_edition: UncheckedAccount<'info>,
    #[account(mut)]
    new_mint: Box<Account<'info, Mint>>,
    // Will be created by `mpl_token_metadata`
    #[account(mut)]
    /// CHECK: checked in program
    edition_marker: UncheckedAccount<'info>,
    #[account(mut, has_one=owner)]
    vault: Box<Account<'info, TokenAccount>>,
    #[account(seeds=[VAULT_OWNER_PREFIX.as_bytes(), selling_resource.resource.as_ref(), selling_resource.store.as_ref()], bump=vault_owner_bump)]
    /// CHECK: checked in program
    owner: UncheckedAccount<'info>,
    #[account(mut, constraint = new_token_account.owner == user_wallet.key())]
    new_token_account: Box<Account<'info, TokenAccount>>,
    #[account(mut, owner=mpl_token_metadata::id())]
    /// CHECK: checked in program
    master_edition_metadata: UncheckedAccount<'info>,
    clock: Sysvar<'info, Clock>,
    rent: Sysvar<'info, Rent>,
    /// CHECK: checked in program
    token_metadata_program: UncheckedAccount<'info>,
    token_program: Program<'info, Token>,
    system_program: Program<'info, System>,
    // if gatekeeper set for the collection these accounts also should be passed
    // IMPORTANT: accounts should be passed strictly in this order
    // user_collection_token_account: Account<'info, TokenAccount>
    // token_account_mint: Account<'info, Mint>
    // metadata_account: UncheckedAccount<'info>
}

#[derive(Accounts)]
#[instruction(treasury_owner_bump: u8, payout_ticket_bump: u8)]
pub struct Withdraw<'info> {
    #[account(has_one=treasury_holder, has_one=selling_resource, has_one=treasury_mint)]
    market: Box<Account<'info, Market>>,
    selling_resource: Box<Account<'info, SellingResource>>,
    #[account(owner=mpl_token_metadata::id())]
    /// CHECK: checked in program
    metadata: UncheckedAccount<'info>,
    #[account(mut)]
    /// CHECK: checked in program
    treasury_holder: UncheckedAccount<'info>,
    /// CHECK: checked in program
    treasury_mint: UncheckedAccount<'info>,
    #[account(seeds=[HOLDER_PREFIX.as_bytes(), market.treasury_mint.as_ref(), market.selling_resource.as_ref()], bump=treasury_owner_bump)]
    /// CHECK: checked in program
    owner: UncheckedAccount<'info>,
    #[account(mut)]
    /// CHECK: checked in program
    destination: UncheckedAccount<'info>,
    /// CHECK: checked in program
    funder: UncheckedAccount<'info>,
    #[account(mut)]
    payer: Signer<'info>,
    #[account(init_if_needed, seeds=[PAYOUT_TICKET_PREFIX.as_bytes(), market.key().as_ref(), funder.key().as_ref()], bump, payer=payer)]
    payout_ticket: Box<Account<'info, PayoutTicket>>,
    rent: Sysvar<'info, Rent>,
    clock: Sysvar<'info, Clock>,
    token_program: Program<'info, Token>,
    associated_token_program: Program<'info, AssociatedToken>,
    system_program: Program<'info, System>,
}

#[derive(Accounts)]
#[instruction(vault_owner_bump: u8)]
pub struct ClaimResource<'info> {
    #[account(has_one=selling_resource, has_one=treasury_holder)]
    market: Account<'info, Market>,
    /// CHECK: checked in program
    treasury_holder: UncheckedAccount<'info>,
    #[account(has_one=vault, constraint = selling_resource.owner == selling_resource_owner.key())]
    selling_resource: Account<'info, SellingResource>,
    selling_resource_owner: Signer<'info>,
    #[account(mut, has_one=owner)]
    vault: Box<Account<'info, TokenAccount>>,
    #[account(mut, owner=mpl_token_metadata::id())]
    /// CHECK: checked in program
    metadata: UncheckedAccount<'info>,
    #[account(seeds=[VAULT_OWNER_PREFIX.as_bytes(), selling_resource.resource.as_ref(), selling_resource.store.as_ref()], bump=vault_owner_bump)]
    /// CHECK: checked in program
    owner: UncheckedAccount<'info>,
    #[account(mut)]
    destination: Box<Account<'info, TokenAccount>>,
    clock: Sysvar<'info, Clock>,
    token_program: Program<'info, Token>,
    /// CHECK: checked in program
    token_metadata_program: UncheckedAccount<'info>,
    system_program: Program<'info, System>,
}

#[derive(Accounts)]
#[instruction()]
pub struct CloseMarket<'info> {
    #[account(mut, has_one=owner)]
    market: Account<'info, Market>,
    owner: Signer<'info>,
    clock: Sysvar<'info, Clock>,
}

#[derive(Accounts)]
#[instruction()]
pub struct SuspendMarket<'info> {
    #[account(mut, has_one=owner)]
    market: Account<'info, Market>,
    owner: Signer<'info>,
    clock: Sysvar<'info, Clock>,
}

#[derive(Accounts)]
#[instruction()]
pub struct ResumeMarket<'info> {
    #[account(mut, has_one=owner)]
    market: Account<'info, Market>,
    owner: Signer<'info>,
    clock: Sysvar<'info, Clock>,
}

/// #[deprecated(since="0.1.0", note="Instruction args can mislead and broke logic. Please use `ChangeMarketV2` instead.")]
#[derive(Accounts)]
#[instruction(new_name: Option<String>, new_description: Option<String>, mutable: Option<bool>, new_price: Option<u64>, new_pieces_in_one_wallet: Option<u64>)]
pub struct ChangeMarket<'info> {
    #[account(mut, has_one=owner)]
    market: Account<'info, Market>,
    owner: Signer<'info>,
    clock: Sysvar<'info, Clock>,
}

#[derive(Accounts)]
#[instruction(new_name: Option<String>, new_description: Option<String>, mutable: Option<bool>, new_price: Option<u64>, pieces_mode: Option<PiecesMode>)]
pub struct ChangeMarketV2<'info> {
    #[account(mut, has_one=owner)]
    market: Account<'info, Market>,
    owner: Signer<'info>,
    clock: Sysvar<'info, Clock>,
}

#[derive(Accounts)]
#[instruction(primary_metadata_creators: u8, creators: Vec<mpl_token_metadata::state::Creator>)]
pub struct SavePrimaryMetadataCreators<'info> {
    #[account(mut)]
    admin: Signer<'info>,
    #[account(mut, owner=mpl_token_metadata::id())]
    /// CHECK: checked in program
    metadata: UncheckedAccount<'info>,
    #[account(init, space=PrimaryMetadataCreators::LEN, payer=admin, seeds=[PRIMARY_METADATA_CREATORS_PREFIX.as_bytes(), metadata.key.as_ref()], bump)]
    primary_metadata_creators: Box<Account<'info, PrimaryMetadataCreators>>,
    system_program: Program<'info, System>,
}<|MERGE_RESOLUTION|>--- conflicted
+++ resolved
@@ -6,12 +6,8 @@
 use crate::{
     error::ErrorCode,
     state::{
-<<<<<<< HEAD
-        GatingConfig, Market, PiecesMode, PrimaryMetadataCreators, SellingResource, Store,
-=======
-        GatingConfig, Market, PayoutTicket, PrimaryMetadataCreators, SellingResource, Store,
->>>>>>> 70055fc0
-        TradeHistory,
+        GatingConfig, Market, PayoutTicket, PiecesMode, PrimaryMetadataCreators, SellingResource,
+        Store, TradeHistory,
     },
     utils::*,
 };
